{
  "_meta": {
    "machine_generated": true,
    "generated_by": "broker-gpt runtime merge",
    "generated_at": "2025-10-08T06:02:38.509987+00:00",
    "note": "DO NOT EDIT: regenerated by tune/order runs; persist edits under config/ overlays"
  },
  "buy_budget_frac": 0.1,
  "buy_budget_by_regime": {
    "risk_off": 0.02,
    "neutral": 0.1,
    "risk_on": 0.15
  },
<<<<<<< HEAD
  "add_max": 8,
  "new_max": 8,
=======
  "add_max": 4,
  "new_max": 3,
>>>>>>> 8cc10a87
  "weights": {
    "w_trend": 0.35,
    "w_momo": 0.25,
    "w_mom_ret": 0.15,
    "w_liq": 0.2,
    "w_vol_guard": -0.1,
    "w_beta": -0.1,
    "w_sector": 0.2,
    "w_sector_sent": 0.1,
    "w_ticker_sent": 0.1,
    "w_roe": 0.15,
    "w_earnings_yield": 0.15,
    "w_rs": 0.15,
    "fund_scale": 1.0
  },
  "thresholds": {
    "base_add": 0.35,
    "base_new": 0.4,
    "trim_th": -0.05,
<<<<<<< HEAD
    "q_add": 0.0,
    "q_new": 0.8904109589041096,
    "min_liq_norm": 0.2549019607843137,
=======
    "q_add": 0.6,
    "q_new": 0.9558823529411765,
    "min_liq_norm": 0.00980392156862745,
>>>>>>> 8cc10a87
    "near_ceiling_pct": 0.9377149445165011,
    "tp_pct": 0.0,
    "sl_pct": 0.0,
    "tp_atr_mult": 1.056338028169014,
    "sl_atr_mult": 0.7042253521126761,
    "tp_floor_pct": 0.03,
    "tp_cap_pct": 0.1,
    "sl_floor_pct": 0.02,
    "sl_cap_pct": 0.08,
    "tp_trim_frac": 0.4,
    "tp_rule": "dynamic_only",
    "sl_rule": "dynamic_only",
    "tp_sl_mode": "atr_per_ticker",
    "tp1_frac": 0.4,
    "tp1_hh_lookback": 10,
    "trail_hh_lookback": 22,
    "trail_atr_mult": 2.5,
    "be_buffer_pct": 0.0,
    "sl_trim_step_1_trigger": 0.5,
    "sl_trim_step_1_frac": 0.25,
    "sl_trim_step_2_trigger": 0.8,
    "sl_trim_step_2_frac": 0.35,
    "tp1_atr_mult": 1.0,
    "tp2_atr_mult": 1.8,
    "trailing_atr_mult": 1.5,
    "trim_frac_tp1": 0.45,
    "trim_frac_tp2": 0.3,
    "breakeven_after_tp1": 1,
    "time_stop_days": 5,
    "trim_rsi_gate": 70.0,
    "cooldown_days_after_exit": 2,
    "partial_entry_enabled": 1,
    "partial_entry_frac": 0.3,
    "partial_entry_floor_lot": 1,
    "new_partial_buffer": 0.05,
    "exit_on_ma_break": 1,
    "cooldown_days": 3,
    "exit_ma_break_rsi": 45.0,
    "trim_rsi_below_ma20": 45.0,
    "trim_rsi_macdh_neg": 40.0,
    "exit_ma_break_score_gate": 0.35,
    "tilt_exit_downgrade_min": 0.05,
    "exit_downgrade_min_r": 1.0,
    "tc_gate_scale": 0.0,
    "exit_ma_break_min_phase": "afternoon",
    "quantile_pool": "subset"
  },
  "neutral_adaptive": {
    "neutral_enable": 1,
    "neutral_risk_on_prob_low": 0.35,
    "neutral_risk_on_prob_high": 0.65,
    "neutral_index_atr_soft_cap": null,
    "neutral_breadth_band": 0.05,
    "neutral_breadth_center": null,
    "neutral_base_new_scale": 0.9,
    "neutral_base_new_floor": 0.8,
    "neutral_base_add_scale": 0.9,
    "neutral_base_add_floor": 0.8,
    "partial_threshold_ratio": 0.75,
    "partial_entry_frac": 0.3,
    "partial_allow_leftover": 0,
    "min_new_per_day": 1,
    "max_new_overrides_per_day": 1,
    "add_max_neutral_cap": 1
  },
  "regime_model": {
    "intercept": 2.172173344930824,
    "threshold": 0.79,
    "components": {
      "trend": {
        "mean": 0.4301923248121094,
        "std": 0.3615432377762759,
        "weight": 1.55
      },
      "momentum": {
        "mean": 0.52,
        "std": 0.22,
        "weight": 1.25
      },
      "breadth": {
        "mean": 0.45,
        "std": 0.2,
        "weight": 1.2
      },
      "drawdown": {
        "mean": 0.4429187585474561,
        "std": 0.2899781612730959,
        "weight": 0.95
      },
      "volatility": {
        "mean": 0.49745736875048596,
        "std": 0.2728427275154992,
        "weight": 1.05
      },
      "index_return": {
        "mean": 0.1376306126766505,
        "std": 0.16444522210794538,
        "weight": 0.8
      },
      "turnover": {
        "mean": 0.5838747814121996,
        "std": 0.31520621864074183,
        "weight": 0.8
      },
      "mcclellan": {
        "mean": 0.5,
        "std": 0.25,
        "weight": 0.6
      },
      "nhnl": {
        "mean": 0.5,
        "std": 0.25,
        "weight": 0.6
      }
    }
  },
  "sector_bias": {
    "Tài chính": 0.06,
    "Công nghiệp": 0.05,
    "Công nghệ thông tin": 0.04,
    "Nguyên vật liệu": 0.03,
    "Bất động sản": -0.03
  },
  "ticker_bias": {
    "FPT": 0.06,
    "VCB": 0.05,
    "SSI": 0.05,
    "HPG": 0.05,
    "TCB": 0.03,
    "VPB": 0.03,
    "VHM": -0.03,
    "NVL": -0.04
  },
  "calibration": {
    "on_run": 0,
    "regime_components": 0,
    "regime": 0,
    "market_filter": 0,
    "breadth_floor": 0,
    "leader_gates": 0,
    "liquidity": 0,
    "sizing": 0,
    "softmax_tau": 0,
    "thresholds_topk": 0,
    "risk_limits": 0,
    "dynamic_caps": 0
  },
  "market_filter": {
    "risk_off_index_drop_pct": 0.3491002267676364,
    "risk_off_trend_floor": 0.0,
    "risk_off_breadth_floor": 0.48,
    "breadth_relax_margin": 0.02,
    "risk_off_drawdown_floor": 0.03765736205513479,
    "market_score_soft_floor": 0.6,
    "market_score_hard_floor": 0.3,
    "leader_min_rsi": 57.427499999999995,
    "leader_min_mom_norm": 0.7524509803921569,
    "leader_require_ma20": 1,
    "leader_require_ma50": 1,
    "leader_max": 2,
    "index_atr_soft_pct": 0.9002100840336135,
    "index_atr_hard_pct": 0.970063025210084,
    "guard_new_scale_cap": 0.4,
    "atr_soft_scale_cap": 0.5,
    "severe_drop_mult": 1.5,
    "idx_chg_smoothed_hard_drop": 0.3491002267676364,
    "trend_norm_hard_floor": -0.3616207839546208,
    "vol_ann_hard_ceiling": 0.26608499119066753,
    "us_epu_soft_pct": null,
    "us_epu_hard_pct": null,
    "dxy_soft_pct": null,
    "dxy_hard_pct": null,
    "spx_drawdown_hard_pct": null
  },
  "pricing": {
    "risk_on_buy": [
      "Aggr",
      "Bal",
      "Cons",
      "MR",
      "Break"
    ],
    "risk_on_sell": [
      "Cons",
      "Bal",
      "Break",
      "MR",
      "Aggr"
    ],
    "risk_off_buy": [
      "Cons",
      "MR",
      "Bal",
      "Aggr",
      "Break"
    ],
    "risk_off_sell": [
      "MR",
      "Cons",
      "Bal",
      "Aggr",
      "Break"
    ],
    "atr_fallback_buy_mult": 0.25,
    "atr_fallback_sell_mult": 0.25,
    "tc_sell_tax_frac": 0.001,
    "tc_roundtrip_frac": 0.0,
    "fill_prob": {
      "base": 0.3,
      "cross": 0.9,
      "near_ceiling": 0.05,
      "min": 0.05,
      "decay_scale_min_ticks": 17.2
    },
    "slippage_model": {
      "alpha_bps": 5.0,
      "beta_dist_per_tick": 1.0,
      "beta_size": 45.0,
      "beta_vol": 8.0,
      "mae_bps": 15.0,
      "last_fit_date": null
    }
  },
  "execution": {
    "stop_ttl_min": 3,
    "slip_pct_min": 0.002,
    "slip_atr_mult": 0.5,
    "slip_ticks_min": 1,
    "flash_k_atr": 1.5,
    "fill": {
      "horizon_s": 180,
      "window_sigma_s": 144,
      "window_vol_s": 216,
      "target_prob": 0.3,
      "max_chase_ticks": 2,
      "cancel_ratio_per_min": 0.15,
      "joiner_factor": 0.15000000000000002,
      "no_cross": true
    }
  },
  "regime_scales": {
    "vol_ann_unit": 0.45,
    "trend_unit": 0.05,
    "idx_smoothed_unit": 1.5,
    "drawdown_unit": 0.2,
    "momentum_unit": 0.12
  },
  "sizing": {
<<<<<<< HEAD
    "softmax_tau": 0.07515182495117298,
=======
    "softmax_tau": 0.05130290985107532,
>>>>>>> 8cc10a87
    "add_share": 0.5,
    "new_share": 0.5,
    "min_lot": 100,
    "risk_weighting": "risk_parity",
    "risk_alpha": 5.0,
    "max_pos_frac": 0.1,
    "max_sector_frac": 0.25,
    "reuse_sell_proceeds_frac": 0.0,
    "risk_blend": 1.0,
    "leftover_redistribute": 1,
    "min_ticket_k": 0.0,
    "qty_min_lot": 100,
    "min_notional_per_order": 2000000.0,
    "cov_lookback_days": 250,
    "cov_reg": 0.0004347666033841062,
    "risk_parity_floor": 0.2,
    "dynamic_caps": {
      "enable": 0,
      "pos_min": 0.09333333333333332,
      "pos_max": 0.13333333333333333,
      "sector_min": 0.27999999999999997,
      "sector_max": 0.35,
      "blend": 1.0,
      "override_static": 0
    },
    "allocation_model": "mean_variance",
    "bl_rf_annual": 0.05,
    "bl_mkt_prem_annual": 0.08,
    "bl_alpha_scale": 0.025,
    "risk_blend_eta": 0.3,
    "min_names_target": 10,
    "market_index_symbol": "VNINDEX",
    "risk_per_trade_frac": 0.005,
    "default_stop_atr_mult": 0.7042253521126761,
    "tranche_frac": 0.25,
    "new_first_tranche_lots": 2,
    "mean_variance_calibration": {
      "enable": 1,
      "risk_alpha": [
        4.0,
        5.0,
        6.0
      ],
      "cov_reg": [
        0.0002,
        0.0003,
        0.0004
      ],
      "bl_alpha_scale": [
        0.02,
        0.025,
        0.03
      ],
      "lookback_days": 250,
      "test_horizon_days": 60,
      "min_history_days": 320
    }
  },
  "orders_ui": {
    "ttl_minutes": {
      "base": 11,
      "soft": 9,
      "hard": 7
    },
    "ttl_bucket_minutes": {
      "low": {
        "base": 14,
        "soft": 11,
        "hard": 8
      },
      "medium": {
        "base": 11,
        "soft": 9,
        "hard": 7
      },
      "high": {
        "base": 8,
        "soft": 6,
        "hard": 5
      }
    },
    "watchlist": {
      "enable": 1,
      "min_priority": 0.386,
      "micro_window": 3
    },
    "suggestions_top_n": 3,
    "ttl_bucket_state": {
      "current": "medium",
      "sigma": 0.009880091745850054
    },
    "ttl_bucket_thresholds": {
      "p75": 0.008601470551322758,
      "p95": 0.018826036126701216,
      "latest": 0.009880091745850054
    },
    "ttl_minutes_baseline": {
      "base": 12,
      "soft": 9,
      "hard": 7
    }
  },
  "market": {
    "microstructure": {
      "daily_band_pct": 0.07
    }
  },
  "evaluation": {
    "days_to_liq_frac": 0.2
  },
  "features": {
    "normalization_robust": 0
  },
  "calibration_targets": {
    "thresholds": {
      "near_ceiling_q": 0.99
    },
    "market_filter": {
      "idx_drop_q": 0.1,
      "vol_ann_q": 0.95,
      "trend_floor_q": 0.1,
      "atr_soft_q": 0.9,
      "atr_hard_q": 0.97,
      "ms_soft_q": 0.6,
      "ms_hard_q": 0.35,
      "dd_floor_q": 0.8,
      "breadth_floor_q": 0.4,
      "breadth_floor_half_life_days": 126,
      "breadth_floor_min": 0.32,
      "breadth_floor_max": 0.48,
      "leader_rsi_q": 0.75,
      "leader_mom_q": 0.75
    },
    "liquidity": {
      "adtv_multiple": 20.0
    },
    "sizing": {
      "enp_target_add": 4.0,
      "enp_target_new": 3.0
    },
    "dynamic_caps": {
      "enp_total_target": 9,
      "sector_limit_target": 0.35
    }
  },
  "rationale": "Giữ nguyên cấu hình cơ sở; chưa áp dụng bias theo ngành/mã. Bối cảnh: giữa tháng 10, thị trường VN bước vào mùa KQKD quý 3 và chịu ảnh hưởng từ kỳ vọng lãi suất toàn cầu; không ghi nhận sự kiện bất thường buộc điều chỉnh khẩn. TTL: hiệu lực 10 phiên giao dịch kể từ 2025-10-09 (VN). Tác động tới rủi ro: duy trì ngân sách mua và giới hạn thêm/mở mới theo mặc định, tránh gia tăng rủi ro thực thi; lớp execution giữ nguyên (fill tuân thủ clamp mặc định)."
}<|MERGE_RESOLUTION|>--- conflicted
+++ resolved
@@ -11,13 +11,8 @@
     "neutral": 0.1,
     "risk_on": 0.15
   },
-<<<<<<< HEAD
-  "add_max": 8,
-  "new_max": 8,
-=======
   "add_max": 4,
   "new_max": 3,
->>>>>>> 8cc10a87
   "weights": {
     "w_trend": 0.35,
     "w_momo": 0.25,
@@ -37,15 +32,9 @@
     "base_add": 0.35,
     "base_new": 0.4,
     "trim_th": -0.05,
-<<<<<<< HEAD
-    "q_add": 0.0,
-    "q_new": 0.8904109589041096,
-    "min_liq_norm": 0.2549019607843137,
-=======
     "q_add": 0.6,
     "q_new": 0.9558823529411765,
     "min_liq_norm": 0.00980392156862745,
->>>>>>> 8cc10a87
     "near_ceiling_pct": 0.9377149445165011,
     "tp_pct": 0.0,
     "sl_pct": 0.0,
@@ -294,11 +283,7 @@
     "momentum_unit": 0.12
   },
   "sizing": {
-<<<<<<< HEAD
-    "softmax_tau": 0.07515182495117298,
-=======
     "softmax_tau": 0.05130290985107532,
->>>>>>> 8cc10a87
     "add_share": 0.5,
     "new_share": 0.5,
     "min_lot": 100,
